use ibc::{
    ics02_client::{client_state::ClientState, events::UpdateClient},
    ics04_channel::events::{
        Attributes, CloseInit, SendPacket, TimeoutPacket, WriteAcknowledgement,
    },
    ics24_host::identifier::{ChainId, ChannelId, ClientId, PortId},
    Height,
};

use crate::chain::{
    counterparty::{channel_connection_client, get_counterparty_chain},
    handle::ChainHandle,
};

/// Client
#[derive(Clone, Debug, PartialEq, Eq, Hash)]
pub struct Client {
    /// Destination chain identifier.
    /// This is the chain hosting the client.
    pub dst_chain_id: ChainId,

    /// Client identifier (allocated on the destination chain `dst_chain_id`).
    pub dst_client_id: ClientId,

    /// Source chain identifier.
    /// This is the chain whose headers the client worker is verifying.
    pub src_chain_id: ChainId,
}

impl Client {
    pub fn short_name(&self) -> String {
        format!(
            "{}->{}:{}",
            self.src_chain_id, self.dst_chain_id, self.dst_client_id
        )
    }
}

/// Channel
#[derive(Clone, Debug, PartialEq, Eq, Hash)]
pub struct Channel {
    /// Destination chain identifier.
    pub dst_chain_id: ChainId,

    /// Source chain identifier.
    pub src_chain_id: ChainId,

    /// Source channel identifier.
    pub src_channel_id: ChannelId,

    /// Source port identifier.
    pub src_port_id: PortId,
}

impl Channel {
    pub fn short_name(&self) -> String {
        format!(
            "{}/{}:{} -> {}",
            self.src_channel_id, self.src_port_id, self.src_chain_id, self.dst_chain_id,
        )
    }
}

/// A unidirectional path from a source chain, channel and port.
#[derive(Clone, Debug, PartialEq, Eq, Hash)]
pub struct UnidirectionalChannelPath {
    /// Destination chain identifier.
    pub dst_chain_id: ChainId,

    /// Source chain identifier.
    pub src_chain_id: ChainId,

    /// Source channel identifier.
    pub src_channel_id: ChannelId,

    /// Source port identifier.
    pub src_port_id: PortId,
}

impl UnidirectionalChannelPath {
    pub fn short_name(&self) -> String {
        format!(
            "{}/{}:{}->{}",
            self.src_channel_id, self.src_port_id, self.src_chain_id, self.dst_chain_id,
        )
    }
}

/// An object determines the amount of parallelism that can
/// be exercised when processing [`IbcEvent`] between
/// two chains. For each [`Object`], a corresponding
/// [`Worker`] is spawned and all [`IbcEvent`]s mapped
/// to an [`Object`] are sent to the associated [`Worker`]
/// for processing.
#[derive(Clone, Debug, PartialEq, Eq, Hash)]
pub enum Object {
    /// See [`Client`].
    Client(Client),
    /// See [`Channel`].
    Channel(Channel),
    /// See [`UnidirectionalChannelPath`].
    UnidirectionalChannelPath(UnidirectionalChannelPath),
}

impl Object {
    /// Returns `true` if this [`Object`] is for a [`Worker`] which is interested
    /// in new block events originating from the chain with the given [`ChainId`].
    /// Returns `false` otherwise.
    pub fn notify_new_block(&self, src_chain_id: &ChainId) -> bool {
        match self {
            Object::Client(_) => false,
            Object::Channel(c) => c.src_chain_id == *src_chain_id,
            Object::UnidirectionalChannelPath(p) => p.src_chain_id == *src_chain_id,
        }
    }
}

impl From<Client> for Object {
    fn from(c: Client) -> Self {
        Self::Client(c)
    }
}

impl From<Channel> for Object {
    fn from(c: Channel) -> Self {
        Self::Channel(c)
    }
}

impl From<UnidirectionalChannelPath> for Object {
    fn from(p: UnidirectionalChannelPath) -> Self {
        Self::UnidirectionalChannelPath(p)
    }
}

impl Object {
    pub fn src_chain_id(&self) -> &ChainId {
        match self {
            Self::Client(ref client) => &client.src_chain_id,
            Self::UnidirectionalChannelPath(ref path) => &path.src_chain_id,
            Self::Channel(ref channel) => &channel.src_chain_id,
        }
    }

    pub fn dst_chain_id(&self) -> &ChainId {
        match self {
            Self::Client(ref client) => &client.dst_chain_id,
            Self::UnidirectionalChannelPath(ref path) => &path.dst_chain_id,
            Self::Channel(ref channel) => &channel.dst_chain_id,
        }
    }

    pub fn short_name(&self) -> String {
        match self {
            Self::Client(ref client) => client.short_name(),
            Self::UnidirectionalChannelPath(ref path) => path.short_name(),
            Self::Channel(ref channel) => channel.short_name(),
        }
    }

    /// Build the object associated with the given [`UpdateClient`] event.
    pub fn for_update_client(
        e: &UpdateClient,
        dst_chain: &dyn ChainHandle,
    ) -> Result<Self, Box<dyn std::error::Error>> {
        let client_state = dst_chain.query_client_state(e.client_id(), Height::zero())?;
        if client_state.refresh_period().is_none() {
            return Err(format!(
                "client '{}' on chain {} does not require refresh",
                e.client_id(),
                dst_chain.id()
            )
            .into());
        }

        let src_chain_id = client_state.chain_id();

        Ok(Client {
            dst_client_id: e.client_id().clone(),
            dst_chain_id: dst_chain.id(),
            src_chain_id,
        }
        .into())
    }

    /// Build the client object associated with the given channel event attributes.
    pub fn client_from_chan_open_events(
        e: &Attributes,          // The attributes of the emitted event
        chain: &dyn ChainHandle, // The chain which emitted the event
    ) -> Result<Self, Box<dyn std::error::Error>> {
        let channel_id = e
            .channel_id()
            .ok_or_else(|| format!("channel_id missing in channel open event '{:?}'", e))?;

        let client = channel_connection_client(chain, e.port_id(), channel_id)?.client;
        if client.client_state.refresh_period().is_none() {
            return Err(format!(
                "client '{}' on chain {} does not require refresh",
                client.client_id,
                chain.id()
            )
            .into());
        }

        Ok(Client {
            dst_client_id: client.client_id.clone(),
            dst_chain_id: chain.id(), // The object's destination is the chain hosting the client
            src_chain_id: client.client_state.chain_id(),
        }
        .into())
    }

    /// Build the Channel object associated with the given [`Open`] channel event.
    pub fn channel_from_chan_open_events(
        e: &Attributes,
        src_chain: &dyn ChainHandle,
    ) -> Result<Self, Box<dyn std::error::Error>> {
        let channel_id = e
            .channel_id()
            .ok_or_else(|| format!("channel_id missing in OpenInit event '{:?}'", e))?;

        let dst_chain_id = get_counterparty_chain(src_chain, channel_id, e.port_id())
            .map_err(|_| "dest chain missing in init".to_string())?;

        Ok(Channel {
            dst_chain_id,
            src_chain_id: src_chain.id(),
            src_channel_id: channel_id.clone(),
            src_port_id: e.port_id().clone(),
        }
        .into())
    }

    /// Build the object associated with the given [`SendPacket`] event.
    pub fn for_send_packet(
        e: &SendPacket,
        src_chain: &dyn ChainHandle,
    ) -> Result<Self, Box<dyn std::error::Error>> {
        let dst_chain_id =
            get_counterparty_chain(src_chain, &e.packet.source_channel, &e.packet.source_port)?;

        Ok(UnidirectionalChannelPath {
            dst_chain_id,
            src_chain_id: src_chain.id(),
            src_channel_id: e.packet.source_channel.clone(),
            src_port_id: e.packet.source_port.clone(),
        }
        .into())
    }

    /// Build the object associated with the given [`WriteAcknowledgement`] event.
    pub fn for_write_ack(
        e: &WriteAcknowledgement,
        src_chain: &dyn ChainHandle,
    ) -> Result<Self, Box<dyn std::error::Error>> {
        let dst_chain_id = get_counterparty_chain(
            src_chain,
            &e.packet.destination_channel,
            &e.packet.destination_port,
        )?;

        Ok(UnidirectionalChannelPath {
            dst_chain_id,
            src_chain_id: src_chain.id(),
            src_channel_id: e.packet.destination_channel.clone(),
            src_port_id: e.packet.destination_port.clone(),
        }
        .into())
    }

    /// Build the object associated with the given [`TimeoutPacket`] event.
    pub fn for_timeout_packet(
        e: &TimeoutPacket,
        src_chain: &dyn ChainHandle,
    ) -> Result<Self, Box<dyn std::error::Error>> {
        let dst_chain_id =
            get_counterparty_chain(src_chain, &e.packet.source_channel, &e.packet.source_port)?;

        Ok(UnidirectionalChannelPath {
            dst_chain_id,
            src_chain_id: src_chain.id(),
            src_channel_id: e.src_channel_id().clone(),
            src_port_id: e.src_port_id().clone(),
        }
        .into())
    }

    /// Build the object associated with the given [`CloseInit`] event.
    pub fn for_close_init_channel(
        e: &CloseInit,
        src_chain: &dyn ChainHandle,
<<<<<<< HEAD
    ) -> Result<Self, Box<dyn std::error::Error>> {
        let dst_chain_id = get_counterparty_chain(src_chain, e.channel_id(), &e.port_id())?;
=======
    ) -> Result<Self, BoxError> {
        let dst_chain_id = get_counterparty_chain(src_chain, e.channel_id(), e.port_id())?;
>>>>>>> 0af53fd9

        Ok(UnidirectionalChannelPath {
            dst_chain_id,
            src_chain_id: src_chain.id(),
            src_channel_id: e.channel_id().clone(),
            src_port_id: e.port_id().clone(),
        }
        .into())
    }
}<|MERGE_RESOLUTION|>--- conflicted
+++ resolved
@@ -289,13 +289,8 @@
     pub fn for_close_init_channel(
         e: &CloseInit,
         src_chain: &dyn ChainHandle,
-<<<<<<< HEAD
-    ) -> Result<Self, Box<dyn std::error::Error>> {
-        let dst_chain_id = get_counterparty_chain(src_chain, e.channel_id(), &e.port_id())?;
-=======
-    ) -> Result<Self, BoxError> {
+    ) -> Result<Self, Box<dyn std::error::Error>> {
         let dst_chain_id = get_counterparty_chain(src_chain, e.channel_id(), e.port_id())?;
->>>>>>> 0af53fd9
 
         Ok(UnidirectionalChannelPath {
             dst_chain_id,
