--- conflicted
+++ resolved
@@ -80,12 +80,8 @@
 fi
 
 [ -f "$GAIA_DATA/$CHAIN_0_ID.log" ] && echo "$CHAIN_0_ID initialized. Watch file $GAIA_DATA/$CHAIN_0_ID.log to see its execution."
-<<<<<<< HEAD
-[ -f "$GAIA_DATA/$CHAIN_1_ID.log" ] && echo "$CHAIN_1_ID initialized. Watch file $GAIA_DATA/$CHAIN_1_ID.log to see its execution."
-=======
 [ -f "$GAIA_DATA/$CHAIN_1_ID.log" ] && echo "$CHAIN_1_ID initialized. Watch file $GAIA_DATA/$CHAIN_1_ID.log to see its execution."
 
 if [ -n "$CHAIN_2_ID" ]; then
   [ -f "$GAIA_DATA/$CHAIN_2_ID.log" ] && echo "$CHAIN_2_ID initialized. Watch file $GAIA_DATA/$CHAIN_2_ID.log to see its execution."
-fi
->>>>>>> a75cb58c
+fi