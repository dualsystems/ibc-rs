--- conflicted
+++ resolved
@@ -36,13 +36,8 @@
     }
 }
 
-<<<<<<< HEAD
 impl core::str::FromStr for ClientType {
-    type Err = error::Error;
-=======
-impl std::str::FromStr for ClientType {
     type Err = Error;
->>>>>>> 70fa51c2
 
     fn from_str(s: &str) -> Result<Self, Self::Err> {
         match s {
