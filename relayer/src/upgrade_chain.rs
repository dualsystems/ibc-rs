<<<<<<< HEAD
use core::time::Duration;
=======
//! Chain upgrade plans for triggering IBC-breaking upgrades.
#![allow(deprecated)] // TODO(hu55a1n1): remove this when we don't need legacy upgrade support

use std::time::Duration;
>>>>>>> c518e15a

use bytes::BufMut;
use flex_error::define_error;
use prost_types::Any;

use ibc::ics02_client::client_state::AnyClientState;
use ibc::ics02_client::height::Height;
use ibc::ics24_host::identifier::{ChainId, ClientId};
use ibc::{events::IbcEvent, ics07_tendermint::client_state::ClientState};
use ibc_proto::cosmos::gov::v1beta1::MsgSubmitProposal;
use ibc_proto::cosmos::upgrade::v1beta1::{Plan, SoftwareUpgradeProposal};
use ibc_proto::ibc::core::client::v1::UpgradeProposal;

use crate::chain::{ChainEndpoint, CosmosSdkChain};
use crate::config::ChainConfig;
use crate::error::Error;

define_error! {
    UpgradeChainError {
        Query
            [ Error ]
            |_| { "error during a query" },

        Key
            [ Error ]
            |_| { "key error" },

        Submit
            { chain_id: ChainId }
            [ Error ]
            |e| {
                format!("failed while submitting the Transfer message to chain {0}",
                    e.chain_id)
            },

        TxResponse
            { event: String }
            |e| {
                format!("tx response event consists of an error: {}",
                    e.event)
            },

    }
}

#[derive(Clone, Debug)]
pub struct UpgradePlanOptions {
    pub src_chain_config: ChainConfig,
    pub dst_chain_config: ChainConfig,
    pub src_client_id: ClientId,
    pub amount: u64,
    pub height_offset: u64,
    pub upgraded_chain_id: ChainId,
    pub upgraded_unbonding_period: Option<Duration>,
    pub upgrade_plan_name: String,
    pub legacy: bool,
}

pub fn build_and_send_ibc_upgrade_proposal(
    mut dst_chain: CosmosSdkChain, // the chain which will undergo an upgrade
    src_chain: CosmosSdkChain, // the source chain; supplies a client state for building the upgrade plan
    opts: &UpgradePlanOptions,
) -> Result<Vec<IbcEvent>, UpgradeChainError> {
    let upgrade_height = dst_chain
        .query_latest_height()
        .map_err(UpgradeChainError::query)?
        .add(opts.height_offset);

    let client_state = src_chain
        .query_client_state(&opts.src_client_id, Height::zero())
        .map_err(UpgradeChainError::query)?;

    // Retain the old unbonding period in case the user did not specify a new one
    let upgraded_unbonding_period = opts
        .upgraded_unbonding_period
        .unwrap_or(client_state.unbonding_period);

    let mut upgraded_client_state = ClientState::zero_custom_fields(client_state);
    upgraded_client_state.latest_height = upgrade_height.increment();
    upgraded_client_state.unbonding_period = upgraded_unbonding_period;
    upgraded_client_state.chain_id = opts.upgraded_chain_id.clone();

    let raw_client_state = AnyClientState::Tendermint(upgraded_client_state);
    let proposal = UpgradeProposal {
        title: "proposal 0".to_string(),
        description: "upgrade the chain software and unbonding period".to_string(),
        upgraded_client_state: Some(Any::from(raw_client_state)),
        plan: Some(Plan {
            name: opts.upgrade_plan_name.clone(),
            height: upgrade_height.revision_height as i64,
            info: "".to_string(),
            ..Default::default() // deprecated fields - time & upgraded_client_state
        }),
    };

    let proposal = if opts.legacy {
        Proposal::Legacy(proposal.into())
    } else {
        Proposal::Default(proposal)
    };

    let mut buf_proposal = Vec::new();
    proposal.encode(&mut buf_proposal);
    let any_proposal = Any {
        type_url: proposal.type_url(),
        value: buf_proposal,
    };

    // build the msg submit proposal
    let proposer = dst_chain.get_signer().map_err(UpgradeChainError::key)?;

    let coins = ibc_proto::cosmos::base::v1beta1::Coin {
        denom: "stake".to_string(),
        amount: opts.amount.to_string(),
    };

    let msg = MsgSubmitProposal {
        content: Some(any_proposal),
        initial_deposit: vec![coins],
        proposer: proposer.to_string(),
    };

    let mut buf_msg = Vec::new();
    prost::Message::encode(&msg, &mut buf_msg).unwrap();
    let any_msg = Any {
        type_url: "/cosmos.gov.v1beta1.MsgSubmitProposal".to_string(),
        value: buf_msg,
    };

    let events = dst_chain
        .send_messages_and_wait_commit(vec![any_msg])
        .map_err(|e| UpgradeChainError::submit(dst_chain.id().clone(), e))?;

    // Check if the chain rejected the transaction
    let result = events.iter().find_map(|event| match event {
        IbcEvent::ChainError(reason) => Some(reason.clone()),
        _ => None,
    });

    match result {
        None => Ok(events),
        Some(reason) => Err(UpgradeChainError::tx_response(reason)),
    }
}

enum Proposal {
    Default(UpgradeProposal),
    Legacy(LegacyProposal),
}

impl Proposal {
    fn encode(&self, buf: &mut impl BufMut) {
        match self {
            Proposal::Default(p) => prost::Message::encode(p, buf),
            Proposal::Legacy(p) => prost::Message::encode(&p.0, buf),
        }
        .unwrap()
    }

    fn type_url(&self) -> String {
        match self {
            Proposal::Default(_) => "/ibc.core.client.v1.UpgradeProposal",
            Proposal::Legacy(_) => "/cosmos.upgrade.v1beta1.SoftwareUpgradeProposal",
        }
        .to_owned()
    }
}

struct LegacyProposal(SoftwareUpgradeProposal);

impl From<UpgradeProposal> for LegacyProposal {
    fn from(v: UpgradeProposal) -> Self {
        let plan = {
            if let Some(plan) = v.plan {
                Some(Plan {
                    name: plan.name,
                    height: plan.height,
                    info: plan.info,
                    time: None,
                    upgraded_client_state: v.upgraded_client_state,
                })
            } else {
                None
            }
        };
        Self(SoftwareUpgradeProposal {
            title: v.title,
            description: v.description,
            plan,
        })
    }
}<|MERGE_RESOLUTION|>--- conflicted
+++ resolved
@@ -1,11 +1,7 @@
-<<<<<<< HEAD
-use core::time::Duration;
-=======
 //! Chain upgrade plans for triggering IBC-breaking upgrades.
 #![allow(deprecated)] // TODO(hu55a1n1): remove this when we don't need legacy upgrade support
 
-use std::time::Duration;
->>>>>>> c518e15a
+use core::time::Duration;
 
 use bytes::BufMut;
 use flex_error::define_error;
