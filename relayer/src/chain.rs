use std::{sync::Arc, thread};

use crossbeam_channel as channel;
use prost_types::Any;
// TODO - tendermint deps should not be here
use tendermint::account::Id as AccountId;
use tendermint::block::Height;
use tokio::runtime::Runtime as TokioRuntime;

<<<<<<< HEAD
pub use cosmos::CosmosSDKChain;
use ibc::events::IBCEvent;
use ibc::ics02_client::client_consensus::{AnyConsensusStateWithHeight, ConsensusState};
use ibc::ics02_client::client_header::Header;
use ibc::ics02_client::client_state::ClientState;
=======
pub use cosmos::CosmosSdkChain;
use ibc::events::IbcEvent;
use ibc::ics02_client::header::Header;
use ibc::ics02_client::state::{ClientState, ConsensusState};
>>>>>>> d3d49be4
use ibc::ics03_connection::connection::{ConnectionEnd, State};
use ibc::ics03_connection::version::{get_compatible_versions, Version};
use ibc::ics04_channel::channel::ChannelEnd;
use ibc::ics04_channel::packet::{PacketMsgType, Sequence};
use ibc::ics23_commitment::commitment::{CommitmentPrefix, CommitmentProofBytes};
use ibc::ics24_host::identifier::{ChainId, ChannelId, ClientId, ConnectionId, PortId};
use ibc::proofs::{ConsensusProof, Proofs};
use ibc::query::QueryTxRequest;
use ibc::Height as ICSHeight;
use ibc_proto::ibc::core::channel::v1::{
    PacketState, QueryChannelsRequest, QueryConnectionChannelsRequest,
    QueryNextSequenceReceiveRequest, QueryPacketAcknowledgementsRequest,
    QueryPacketCommitmentsRequest, QueryUnreceivedAcksRequest, QueryUnreceivedPacketsRequest,
};
use ibc_proto::ibc::core::client::v1::{QueryClientStatesRequest, QueryConsensusStatesRequest};
use ibc_proto::ibc::core::commitment::v1::MerkleProof;
use ibc_proto::ibc::core::connection::v1::{
    QueryClientConnectionsRequest, QueryConnectionsRequest,
};

use crate::config::ChainConfig;
use crate::connection::ConnectionMsgType;
use crate::error::{Error, Kind};
use crate::event::monitor::EventBatch;
use crate::keyring::store::{KeyEntry, KeyRing};
use crate::light_client::LightClient;

pub(crate) mod cosmos;
pub mod handle;
pub mod runtime;

#[cfg(test)]
pub mod mock;

/// Generic query response type
/// TODO - will slowly move to GRPC protobuf specs for queries
#[derive(Clone, Debug, PartialEq)]
pub struct QueryResponse {
    pub value: Vec<u8>,
    pub proof: Option<MerkleProof>,
    pub height: Height,
}

/// Packet query options
#[derive(Debug)]
pub struct QueryPacketOptions {
    pub port_id: PortId,
    pub channel_id: ChannelId,
    pub height: u64,
}

/// Defines a blockchain as understood by the relayer
pub trait Chain: Sized {
    /// Type of light blocks for this chain
    type LightBlock: Send + Sync;

    /// Type of headers for this chain
    type Header: Header;

    /// Type of consensus state for this chain
    type ConsensusState: ConsensusState;

    /// Type of the client state for this chain
    type ClientState: ClientState;

    /// Constructs the chain
    fn bootstrap(config: ChainConfig, rt: Arc<TokioRuntime>) -> Result<Self, Error>;

    #[allow(clippy::type_complexity)]
    /// Initializes and returns the light client (if any) associated with this chain.
    fn init_light_client(
        &self,
    ) -> Result<(Box<dyn LightClient<Self>>, Option<thread::JoinHandle<()>>), Error>;

    /// Initializes and returns the event monitor (if any) associated with this chain.
    fn init_event_monitor(
        &self,
        rt: Arc<TokioRuntime>,
    ) -> Result<
        (
            channel::Receiver<EventBatch>,
            Option<thread::JoinHandle<()>>,
        ),
        Error,
    >;

    /// Returns the chain's identifier
    fn id(&self) -> &ChainId;

    /// Returns the chain's keybase
    fn keybase(&self) -> &KeyRing;

    /// Sends one or more transactions with `msgs` to chain.
    fn send_msgs(&mut self, proto_msgs: Vec<Any>) -> Result<Vec<IbcEvent>, Error>;

    fn get_signer(&mut self) -> Result<AccountId, Error>;

    fn get_key(&mut self) -> Result<KeyEntry, Error>;

    // Queries

    fn query_commitment_prefix(&self) -> Result<CommitmentPrefix, Error>;

    fn query_compatible_versions(&self) -> Result<Vec<Version>, Error> {
        // TODO - do a real chain query
        Ok(get_compatible_versions())
    }

    /// Query the latest height the chain is at
    fn query_latest_height(&self) -> Result<ICSHeight, Error>;

    /// Performs a query to retrieve the identifiers of all clients associated with a chain.
    fn query_clients(&self, request: QueryClientStatesRequest) -> Result<Vec<ClientId>, Error>;

    fn query_client_state(
        &self,
        client_id: &ClientId,
        height: ICSHeight,
    ) -> Result<Self::ClientState, Error>;

    fn query_client_consensus_states(
        &self,
        request: QueryConsensusStatesRequest,
    ) -> Result<Vec<AnyConsensusStateWithHeight>, Error>;

    /// Performs a query to retrieve the identifiers of all connections.
    fn query_connections(
        &self,
        request: QueryConnectionsRequest,
    ) -> Result<Vec<ConnectionId>, Error>;

    /// Performs a query to retrieve the identifiers of all connections.
    fn query_client_connections(
        &self,
        request: QueryClientConnectionsRequest,
    ) -> Result<Vec<ConnectionId>, Error>;

    fn query_connection(
        &self,
        connection_id: &ConnectionId,
        height: ICSHeight,
    ) -> Result<ConnectionEnd, Error>;

    /// Performs a query to retrieve the identifiers of all channels associated with a connection.
    fn query_connection_channels(
        &self,
        request: QueryConnectionChannelsRequest,
    ) -> Result<Vec<ChannelId>, Error>;

    /// Performs a query to retrieve the identifiers of all channels.
    fn query_channels(&self, request: QueryChannelsRequest) -> Result<Vec<ChannelId>, Error>;

    fn query_channel(
        &self,
        port_id: &PortId,
        channel_id: &ChannelId,
        height: ICSHeight,
    ) -> Result<ChannelEnd, Error>;

    // TODO: Introduce a newtype for the module version string
    fn query_module_version(&self, port_id: &PortId) -> String {
        // TODO - query the chain, currently hardcoded
        if port_id.as_str() == "transfer" {
            "ics20-1".to_string()
        } else {
            "".to_string()
        }
    }

    fn query_packet_commitments(
        &self,
        request: QueryPacketCommitmentsRequest,
    ) -> Result<(Vec<PacketState>, ICSHeight), Error>;

    fn query_unreceived_packets(
        &self,
        request: QueryUnreceivedPacketsRequest,
    ) -> Result<Vec<u64>, Error>;

    fn query_packet_acknowledgements(
        &self,
        request: QueryPacketAcknowledgementsRequest,
    ) -> Result<(Vec<PacketState>, ICSHeight), Error>;

    fn query_unreceived_acknowledgements(
        &self,
        request: QueryUnreceivedAcksRequest,
    ) -> Result<Vec<u64>, Error>;

<<<<<<< HEAD
    fn query_txs(&self, request: QueryTxRequest) -> Result<Vec<IBCEvent>, Error>;
=======
    fn query_next_sequence_receive(
        &self,
        request: QueryNextSequenceReceiveRequest,
    ) -> Result<Sequence, Error>;

    fn query_txs(&self, request: QueryPacketEventDataRequest) -> Result<Vec<IbcEvent>, Error>;
>>>>>>> d3d49be4

    // Provable queries
    fn proven_client_state(
        &self,
        client_id: &ClientId,
        height: ICSHeight,
    ) -> Result<(Self::ClientState, MerkleProof), Error>;

    fn proven_connection(
        &self,
        connection_id: &ConnectionId,
        height: ICSHeight,
    ) -> Result<(ConnectionEnd, MerkleProof), Error>;

    fn proven_client_consensus(
        &self,
        client_id: &ClientId,
        consensus_height: ICSHeight,
        height: ICSHeight,
    ) -> Result<(Self::ConsensusState, MerkleProof), Error>;

    fn proven_channel(
        &self,
        port_id: &PortId,
        channel_id: &ChannelId,
        height: ICSHeight,
    ) -> Result<(ChannelEnd, MerkleProof), Error>;

    fn proven_packet(
        &self,
        packet_type: PacketMsgType,
        port_id: PortId,
        channel_id: ChannelId,
        sequence: Sequence,
        height: ICSHeight,
    ) -> Result<(Vec<u8>, MerkleProof), Error>;

    fn build_client_state(&self, height: ICSHeight) -> Result<Self::ClientState, Error>;

    fn build_consensus_state(
        &self,
        light_block: Self::LightBlock,
    ) -> Result<Self::ConsensusState, Error>;

    fn build_header(
        &self,
        trusted_light_block: Self::LightBlock,
        target_light_block: Self::LightBlock,
    ) -> Result<Self::Header, Error>;

    /// Builds the required proofs and the client state for connection handshake messages.
    /// The proofs and client state must be obtained from queries at same height.
    fn build_connection_proofs_and_client_state(
        &self,
        message_type: ConnectionMsgType,
        connection_id: &ConnectionId,
        client_id: &ClientId,
        height: ICSHeight,
    ) -> Result<(Option<Self::ClientState>, Proofs), Error> {
        let (connection_end, connection_proof) = self.proven_connection(&connection_id, height)?;

        // Check that the connection state is compatible with the message
        match message_type {
            ConnectionMsgType::OpenTry => {
                if !connection_end.state_matches(&State::Init)
                    && !connection_end.state_matches(&State::TryOpen)
                {
                    return Err(Kind::ConnOpenTry("bad connection state".to_string()).into());
                }
            }
            ConnectionMsgType::OpenAck => {
                if !connection_end.state_matches(&State::TryOpen)
                    && !connection_end.state_matches(&State::Open)
                {
                    return Err(Kind::ConnOpenTry("bad connection state".to_string()).into());
                }
            }
            ConnectionMsgType::OpenConfirm => {
                if !connection_end.state_matches(&State::Open) {
                    return Err(Kind::ConnOpenTry("bad connection state".to_string()).into());
                }
            }
        }

        let mut client_state = None;
        let mut client_proof = None;
        let mut consensus_proof = None;

        match message_type {
            ConnectionMsgType::OpenTry | ConnectionMsgType::OpenAck => {
                let (client_state_value, client_state_proof) =
                    self.proven_client_state(&client_id, height)?;

                client_proof = Some(CommitmentProofBytes::from(client_state_proof));

                let consensus_state_proof = self
                    .proven_client_consensus(
                        &client_id,
                        client_state_value.latest_height(),
                        height,
                    )?
                    .1;

                consensus_proof = Option::from(
                    ConsensusProof::new(
                        CommitmentProofBytes::from(consensus_state_proof),
                        client_state_value.latest_height(),
                    )
                    .map_err(|e| {
                        Kind::ConnOpenTry("failed to build consensus proof".to_string()).context(e)
                    })?,
                );

                client_state = Some(client_state_value);
            }
            _ => {}
        }

        Ok((
            client_state,
            Proofs::new(
                CommitmentProofBytes::from(connection_proof),
                client_proof,
                consensus_proof,
                None,
                height.increment(),
            )
            .map_err(|_| Kind::MalformedProof)?,
        ))
    }

    /// Builds the proof for channel handshake messages.
    fn build_channel_proofs(
        &self,
        port_id: &PortId,
        channel_id: &ChannelId,
        height: ICSHeight,
    ) -> Result<Proofs, Error> {
        // Collect all proofs as required
        let channel_proof =
            CommitmentProofBytes::from(self.proven_channel(port_id, channel_id, height)?.1);

        Ok(
            Proofs::new(channel_proof, None, None, None, height.increment())
                .map_err(|_| Kind::MalformedProof)?,
        )
    }

    /// Builds the proof for packet messages.
    fn build_packet_proofs(
        &self,
        packet_type: PacketMsgType,
        port_id: PortId,
        channel_id: ChannelId,
        sequence: Sequence,
        height: ICSHeight,
    ) -> Result<(Vec<u8>, Proofs), Error> {
        let channel_proof = if packet_type == PacketMsgType::TimeoutOnClose {
            Some(CommitmentProofBytes::from(
                self.proven_channel(&port_id, &channel_id, height)?.1,
            ))
        } else {
            None
        };

        let (bytes, packet_proof) =
            self.proven_packet(packet_type, port_id, channel_id, sequence, height)?;

        let proofs = Proofs::new(
            CommitmentProofBytes::from(packet_proof),
            None,
            None,
            channel_proof,
            height.increment(),
        )
        .map_err(|_| Kind::MalformedProof)?;

        Ok((bytes, proofs))
    }
}<|MERGE_RESOLUTION|>--- conflicted
+++ resolved
@@ -7,18 +7,11 @@
 use tendermint::block::Height;
 use tokio::runtime::Runtime as TokioRuntime;
 
-<<<<<<< HEAD
-pub use cosmos::CosmosSDKChain;
-use ibc::events::IBCEvent;
+pub use cosmos::CosmosSdkChain;
+use ibc::events::IbcEvent;
 use ibc::ics02_client::client_consensus::{AnyConsensusStateWithHeight, ConsensusState};
 use ibc::ics02_client::client_header::Header;
 use ibc::ics02_client::client_state::ClientState;
-=======
-pub use cosmos::CosmosSdkChain;
-use ibc::events::IbcEvent;
-use ibc::ics02_client::header::Header;
-use ibc::ics02_client::state::{ClientState, ConsensusState};
->>>>>>> d3d49be4
 use ibc::ics03_connection::connection::{ConnectionEnd, State};
 use ibc::ics03_connection::version::{get_compatible_versions, Version};
 use ibc::ics04_channel::channel::ChannelEnd;
@@ -208,16 +201,12 @@
         request: QueryUnreceivedAcksRequest,
     ) -> Result<Vec<u64>, Error>;
 
-<<<<<<< HEAD
-    fn query_txs(&self, request: QueryTxRequest) -> Result<Vec<IBCEvent>, Error>;
-=======
     fn query_next_sequence_receive(
         &self,
         request: QueryNextSequenceReceiveRequest,
     ) -> Result<Sequence, Error>;
 
-    fn query_txs(&self, request: QueryPacketEventDataRequest) -> Result<Vec<IbcEvent>, Error>;
->>>>>>> d3d49be4
+    fn query_txs(&self, request: QueryTxRequest) -> Result<Vec<IbcEvent>, Error>;
 
     // Provable queries
     fn proven_client_state(
