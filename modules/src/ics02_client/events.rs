//! Types for the IBC events emitted from Tendermint Websocket by the client module.

<<<<<<< HEAD
use alloc::string::String;
use core::convert::{TryFrom, TryInto};
use prost::Message;
=======
>>>>>>> c518e15a
use serde_derive::{Deserialize, Serialize};
use subtle_encoding::hex;
use tendermint_proto::Protobuf;

use crate::events::IbcEvent;
use crate::ics02_client::client_type::ClientType;
use crate::ics02_client::header::AnyHeader;
use crate::ics02_client::height::Height;
use crate::ics24_host::identifier::ClientId;

/// The content of the `type` field for the event that a chain produces upon executing the create client transaction.
const CREATE_EVENT_TYPE: &str = "create_client";
const UPDATE_EVENT_TYPE: &str = "update_client";
const MISBEHAVIOUR_EVENT_TYPE: &str = "client_misbehaviour";
const UPGRADE_EVENT_TYPE: &str = "upgrade_client";

/// The content of the `key` field for the attribute containing the client identifier.
const CLIENT_ID_ATTRIBUTE_KEY: &str = "client_id";

/// The content of the `key` field for the attribute containing the client type.
const CLIENT_TYPE_ATTRIBUTE_KEY: &str = "client_type";

/// The content of the `key` field for the attribute containing the height.
const CONSENSUS_HEIGHT_ATTRIBUTE_KEY: &str = "consensus_height";

/// The content of the `key` field for the header in update client event.
const HEADER: &str = "header";

pub fn try_from_tx(event: &tendermint::abci::Event) -> Option<IbcEvent> {
    match event.type_str.as_ref() {
        CREATE_EVENT_TYPE => Some(IbcEvent::CreateClient(CreateClient(
            extract_attributes_from_tx(event),
        ))),
        UPDATE_EVENT_TYPE => Some(IbcEvent::UpdateClient(UpdateClient {
            common: extract_attributes_from_tx(event),
            header: extract_header_from_tx(event),
        })),
        MISBEHAVIOUR_EVENT_TYPE => Some(IbcEvent::ClientMisbehaviour(ClientMisbehaviour(
            extract_attributes_from_tx(event),
        ))),
        UPGRADE_EVENT_TYPE => Some(IbcEvent::UpgradeClient(UpgradeClient(
            extract_attributes_from_tx(event),
        ))),
        _ => None,
    }
}

fn extract_attributes_from_tx(event: &tendermint::abci::Event) -> Attributes {
    let mut attr = Attributes::default();

    for tag in &event.attributes {
        let key = tag.key.as_ref();
        let value = tag.value.as_ref();
        match key {
            CLIENT_ID_ATTRIBUTE_KEY => attr.client_id = value.parse().unwrap(),
            CLIENT_TYPE_ATTRIBUTE_KEY => attr.client_type = value.parse().unwrap(),
            CONSENSUS_HEIGHT_ATTRIBUTE_KEY => attr.consensus_height = value.parse().unwrap(),
            // TODO: `Attributes` has 4 fields and we're only parsing 3
            _ => {}
        }
    }

    attr
}

pub fn extract_header_from_tx(event: &tendermint::abci::Event) -> Option<AnyHeader> {
    for tag in &event.attributes {
        let key = tag.key.as_ref();
        let value = tag.value.as_ref();
        if let HEADER = key {
            let header_bytes = hex::decode(value).unwrap();
            let header: AnyHeader = Protobuf::decode(header_bytes.as_ref()).unwrap();
            return Some(header);
        }
    }
    None
}

/// NewBlock event signals the committing & execution of a new block.
// TODO - find a better place for NewBlock
#[derive(Debug, Deserialize, Serialize, Clone, Copy)]
pub struct NewBlock {
    pub height: Height,
}

impl NewBlock {
    pub fn new(h: Height) -> NewBlock {
        NewBlock { height: h }
    }
    pub fn set_height(&mut self, height: Height) {
        self.height = height;
    }
    pub fn height(&self) -> Height {
        self.height
    }
}

impl From<NewBlock> for IbcEvent {
    fn from(v: NewBlock) -> Self {
        IbcEvent::NewBlock(v)
    }
}

#[derive(Debug, Deserialize, Serialize, Clone, PartialEq, Eq, PartialOrd, Ord, Hash)]
pub struct Attributes {
    pub height: Height,
    pub client_id: ClientId,
    pub client_type: ClientType,
    pub consensus_height: Height,
}

impl Default for Attributes {
    fn default() -> Self {
        Attributes {
            height: Default::default(),
            client_id: Default::default(),
            client_type: ClientType::Tendermint,
            consensus_height: Height::default(),
        }
    }
}

impl core::fmt::Display for Attributes {
    fn fmt(&self, f: &mut core::fmt::Formatter<'_>) -> Result<(), core::fmt::Error> {
        write!(
            f,
            "h: {}, cs_h: {}({})",
            self.height, self.client_id, self.consensus_height
        )
    }
}

/// CreateClient event signals the creation of a new on-chain client (IBC client).
#[derive(Debug, Deserialize, Serialize, Clone)]
pub struct CreateClient(pub Attributes);

impl CreateClient {
    pub fn client_id(&self) -> &ClientId {
        &self.0.client_id
    }
    pub fn height(&self) -> Height {
        self.0.height
    }
    pub fn set_height(&mut self, height: Height) {
        self.0.height = height;
    }
}

impl From<Attributes> for CreateClient {
    fn from(attrs: Attributes) -> Self {
        CreateClient(attrs)
    }
}

impl From<CreateClient> for IbcEvent {
    fn from(v: CreateClient) -> Self {
        IbcEvent::CreateClient(v)
    }
}

impl core::fmt::Display for CreateClient {
    fn fmt(&self, f: &mut core::fmt::Formatter<'_>) -> Result<(), core::fmt::Error> {
        write!(f, "{}", self.0)
    }
}

/// UpdateClient event signals a recent update of an on-chain client (IBC Client).
#[derive(Debug, Deserialize, Serialize, Clone)]
pub struct UpdateClient {
    pub common: Attributes,
    pub header: Option<AnyHeader>,
}

impl UpdateClient {
    pub fn client_id(&self) -> &ClientId {
        &self.common.client_id
    }
    pub fn client_type(&self) -> ClientType {
        self.common.client_type
    }

    pub fn height(&self) -> Height {
        self.common.height
    }

    pub fn set_height(&mut self, height: Height) {
        self.common.height = height;
    }

    pub fn consensus_height(&self) -> Height {
        self.common.consensus_height
    }
}

impl From<Attributes> for UpdateClient {
    fn from(attrs: Attributes) -> Self {
        UpdateClient {
            common: attrs,
            header: None,
        }
    }
}

impl From<UpdateClient> for IbcEvent {
    fn from(v: UpdateClient) -> Self {
        IbcEvent::UpdateClient(v)
    }
}

impl core::fmt::Display for UpdateClient {
    fn fmt(&self, f: &mut core::fmt::Formatter<'_>) -> Result<(), core::fmt::Error> {
        write!(f, "{}", self.common)
    }
}

/// ClientMisbehaviour event signals the update of an on-chain client (IBC Client) with evidence of
/// misbehaviour.
#[derive(Debug, Deserialize, Serialize, Clone)]
pub struct ClientMisbehaviour(Attributes);

impl ClientMisbehaviour {
    pub fn client_id(&self) -> &ClientId {
        &self.0.client_id
    }
    pub fn height(&self) -> Height {
        self.0.height
    }
    pub fn set_height(&mut self, height: Height) {
        self.0.height = height;
    }
}

impl From<ClientMisbehaviour> for IbcEvent {
    fn from(v: ClientMisbehaviour) -> Self {
        IbcEvent::ClientMisbehaviour(v)
    }
}

/// Signals a recent upgrade of an on-chain client (IBC Client).
#[derive(Clone, Debug, PartialEq, Eq, PartialOrd, Ord, Hash, Deserialize, Serialize)]
pub struct UpgradeClient(Attributes);

impl UpgradeClient {
    pub fn set_height(&mut self, height: Height) {
        self.0.height = height;
    }
    pub fn client_id(&self) -> &ClientId {
        &self.0.client_id
    }
}

impl From<Attributes> for UpgradeClient {
    fn from(attrs: Attributes) -> Self {
        UpgradeClient(attrs)
    }
}<|MERGE_RESOLUTION|>--- conflicted
+++ resolved
@@ -1,11 +1,5 @@
 //! Types for the IBC events emitted from Tendermint Websocket by the client module.
 
-<<<<<<< HEAD
-use alloc::string::String;
-use core::convert::{TryFrom, TryInto};
-use prost::Message;
-=======
->>>>>>> c518e15a
 use serde_derive::{Deserialize, Serialize};
 use subtle_encoding::hex;
 use tendermint_proto::Protobuf;
