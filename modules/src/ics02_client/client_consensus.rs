--- conflicted
+++ resolved
@@ -53,13 +53,7 @@
         match self {
             Self::Tendermint(cs_state) => {
                 let date: DateTime<Utc> = cs_state.timestamp.into();
-<<<<<<< HEAD
-                let value = date.timestamp_nanos();
-                u64::try_from(value)
-                    .map_err(|_| Kind::NegativeConsensusStateTimestamp(value.to_string()))
-=======
                 Timestamp::from_datetime(date)
->>>>>>> b91ff9ee
             }
 
             #[cfg(any(test, feature = "mocks"))]
